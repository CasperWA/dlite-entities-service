[build-system]
requires = ["flit_core >=3.4,<4"]
build-backend = "flit_core.buildapi"

[tool.flit.module]
name = "entities_service"

[tool.flit.sdist]
exclude = [
    ".*",
    "tests",
    "docs",
    "CHANGELOG.md",
    "docker-compose.yml",
    "Dockerfile",
]
include = [
    "pyproject.toml",
    "README.md",
    "LICENSE",
    "entities_service",
]

[project]
name = "entities-service"
authors = [
    {name = "Casper Welzel Andersen", email = "casper.w.andersen@sintef.no"},
]
readme = "README.md"
license = {file = "LICENSE"}
classifiers = [
    "Development Status :: 2 - Pre-Alpha",
    "License :: OSI Approved :: MIT License",
    "Programming Language :: Python :: 3",
    "Programming Language :: Python :: 3.10",
    "Programming Language :: Python :: 3.11",
    "Programming Language :: Python :: 3.12",
    "Natural Language :: English",
    "Operating System :: OS Independent",
]
requires-python = "~=3.10"
dynamic = ["version", "description"]

dependencies = [
    "fastapi ~=0.115.5",
    "httpx ~=0.27.2",
    "pydantic-settings ~=2.6",
    "pymongo ~=4.10",
    "python-dotenv ~=1.0",
    "uvicorn ~=0.32.0",
]

[project.optional-dependencies]
cli = [
    "httpx-auth ~=0.22.0",
    "pyyaml ~=6.0",
<<<<<<< HEAD
    "typer[all] ~=0.13.0",
=======
    "typer ~=0.12.5",
>>>>>>> 9c57685a
]
testing = [
    "cryptography ~=43.0",
    "dlite-python ~=0.5.23",
    "mongomock ~=4.3",
    "pytest ~=8.3",
    "pytest-asyncio ~=0.24.0",
    "pytest-cov ~=6.0",
    "pytest-httpx ~=0.33.0",
    "entities-service[cli]",
]
server = [
    "gunicorn ~=23.0.0",
]
dev = [
    "pre-commit ~=4.0",
    "entities-service[cli,testing]",
]

[project.scripts]
entities-service = "entities_service.cli.main:APP"

[project.urls]
Home = "https://github.com/SINTEF/entities-service"
Documentation = "https://CasperWA.github.io/entities-service"
Source = "https://github.com/SINTEF/entities-service"
"Issue Tracker" = "https://github.com/SINTEF/entities-service/issues"
Changelog = "https://CasperWA.github.io/entities-service/latest/CHANGELOG"

[tool.mypy]
python_version = "3.10"
ignore_missing_imports = true
scripts_are_modules = true
warn_unused_configs = true
hide_error_codes = false
allow_redefinition = true
check_untyped_defs = true
plugins = ["pydantic.mypy"]

[tool.ruff.lint]
extend-select = [
  "E",  # pycodestyle
  "F",  # pyflakes
  "B",  # flake8-bugbear
  "BLE",  # flake8-blind-except
  "I",  # isort
  "ARG",  # flake8-unused-arguments
  "C4",  # flake8-comprehensions
  "ICN",  # flake8-import-conventions
  "G",  # flake8-logging-format
  "PGH",  # pygrep-hooks
  "PIE",  # flake8-pie
  "PL",  # pylint
  "PT",  # flake8-pytest-style
  "PTH",  # flake8-use-pathlib
  "RET",  # flake8-return
  "RUF",  # Ruff-specific
  "SIM",  # flake8-simplify
  "T20",  # flake8-print
  "YTT",  # flake8-2020
  "EXE",  # flake8-executable
  "PYI",  # flake8-pyi
]
ignore = [
  "PLR",  # Design related pylint codes
  "B008",  # Performing function calls in argument defaults - done all the time in the CLI.
]
isort.required-imports = ["from __future__ import annotations"]

[tool.ruff.lint.per-file-ignores]
".github/**" = [
    "BLE",  # flake8-blind-except
    "T20",  # flake8-print
]
"docs/example/**" = [
    "BLE",  # flake8-blind-except
    "I002",  # missing-required-import
    "T20",  # flake8-print
]
"tests/**" = [
    "BLE",  # flake8-blind-except
    "T20",  # flake8-print
]
"entities_service/cli/commands/**" = [
    # We must be able to set command input defaults
    "B006",  # Do not use mutable data structures for argument defaults
]

[tool.pytest.ini_options]
minversion = "7.4"
addopts = "-rs --cov=entities_service --cov-config=pyproject.toml --cov-report=term-missing:skip-covered --no-cov-on-fail"
filterwarnings = [
    # Treat all warnings as errors
    "error",

    # mongomock uses pkg_resources
    "ignore:.*pkg_resources is deprecated as an API.*:DeprecationWarning",

    # httpx-auth uses datetime.datetime.utcfromtimestamp(), deprecated in Python 3.12
    "ignore:.*Use timezone-aware objects to represent datetimes in UTC.*:DeprecationWarning",

    # 'app' parameter is deprecated in httpx
    # starlette's TestClient should be updated
    "ignore:.*'app' shortcut is now deprecated.*:DeprecationWarning",

    # Starlette's TestClient does not properly close all memory streams.
    # For more information see the discussion on GitHub:
    # https://github.com/encode/starlette/discussions/2603
    "ignore:.*MemoryObjectReceiveStream.*:pytest.PytestUnraisableExceptionWarning",
]
asyncio_mode = "auto"
asyncio_default_fixture_loop_scope = "function"

[tool.coverage.run]
sigterm = true
relative_files = true
source = ["entities_service"]<|MERGE_RESOLUTION|>--- conflicted
+++ resolved
@@ -54,11 +54,7 @@
 cli = [
     "httpx-auth ~=0.22.0",
     "pyyaml ~=6.0",
-<<<<<<< HEAD
-    "typer[all] ~=0.13.0",
-=======
-    "typer ~=0.12.5",
->>>>>>> 9c57685a
+    "typer ~=0.13.0",
 ]
 testing = [
     "cryptography ~=43.0",
