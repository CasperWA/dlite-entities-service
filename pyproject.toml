[build-system]
requires = ["flit_core >=3.4,<4"]
build-backend = "flit_core.buildapi"

[tool.flit.module]
name = "dlite_entities_service"

[project]
name = "dlite-entities-service"
authors = [
    {name = "Casper Welzel Andersen", email = "casper.w.andersen@sintef.no"},
]
readme = "README.md"
license = {file = "LICENSE"}
classifiers = [
    "Development Status :: 2 - Pre-Alpha",
    "License :: OSI Approved :: MIT License",
    "Programming Language :: Python :: 3",
    "Programming Language :: Python :: 3.10",
    "Programming Language :: Python :: 3.11",
    "Programming Language :: Python :: 3.12",
    "Natural Language :: English",
    "Operating System :: OS Independent",
    "Private :: Do Not Upload",
]
keywords = ["dlite", "mongodb"]
requires-python = "~=3.10"
dynamic = ["version", "description"]

dependencies = [
    "fastapi ~=0.104.1",
    "pydantic-settings ~=2.1",
    "pymongo ~=4.6",
    "python-dotenv ~=1.0",
    "uvicorn >=0.24.0,<1",
]

[project.optional-dependencies]
<<<<<<< HEAD
# docs = [
#     "mike ~=1.1",
#     "mkdocs ~=1.4",
#     "mkdocs-awesome-pages-plugin ~=2.8",
#     "mkdocs-material ~=9.1",
#     "mkdocstrings[python-legacy] ~=0.20.0",
# ]
testing = [
    "mongomock ~=4.1",
    "pytest ~=7.4",
    "pytest-cov ~=4.1",
]
cli = [
    "DLite-Python ~=0.3.22",
    "typer[all] ~=0.7.0",
]
dev = [
    "pre-commit ~=3.5",
    "pylint ~=3.0",
    "pylint-pydantic ~=0.3.0",
    "dlite-entities-service[testing,cli]",
=======
dev = [
    "pre-commit ~=3.5",
>>>>>>> 8cac3619
]

[project.scripts]
entities-service = "dlite_entities_service.utils_cli.main:APP"

[project.urls]
Home = "https://github.com/CasperWA/dlite-entities-service"
Documentation = "https://CasperWA.github.io/dlite-entities-service"
Source = "https://github.com/CasperWA/dlite-entities-service"
"Issue Tracker" = "https://github.com/CasperWA/dlite-entities-service/issues"
Changelog = "https://CasperWA.github.io/dlite-entities-service/latest/CHANGELOG"

[tool.mypy]
python_version = "3.10"
ignore_missing_imports = true
scripts_are_modules = true
warn_unused_configs = true
show_error_codes = true
allow_redefinition = true
check_untyped_defs = true
plugins = ["pydantic.mypy"]

[tool.ruff.lint]
extend-select = [
  "E",  # pycodestyle
  "F",  # pyflakes
  "B",  # flake8-bugbear
  "BLE",  # flake8-blind-except
  "I",  # isort
  "ARG",  # flake8-unused-arguments
  "C4",  # flake8-comprehensions
  "EM",  # flake8-errmsg
  "ICN",  # flake8-import-conventions
  "G",  # flake8-logging-format
  "PGH",  # pygrep-hooks
  "PIE",  # flake8-pie
  "PL",  # pylint
  "PT",  # flake8-pytest-style
  "PTH",  # flake8-use-pathlib
  "RET",  # flake8-return
  "RUF",  # Ruff-specific
  "SIM",  # flake8-simplify
  "T20",  # flake8-print
  "YTT",  # flake8-2020
  "EXE",  # flake8-executable
  "NPY",  # NumPy specific rules
  "PD",  # pandas-vet
  "PYI",  # flake8-pyi
]
<<<<<<< HEAD
max-args = 15
max-branches = 15
load-plugins = ["pylint_pydantic"]

[tool.pytest.ini_options]
minversion = "7.3"
addopts = "-rs --cov=dlite_entities_service --cov-report=term"
filterwarnings = [
    # Remove warning filter once tiangolo/typer#334 is resolved.
    "ignore:.*'autocompletion' is renamed to 'shell_complete'.*:DeprecationWarning",
    "ignore:.*pkg_resources is deprecated as an API.*:DeprecationWarning",
]
=======
ignore = [
  "PLR",  # Design related pylint codes
]
isort.required-imports = ["from __future__ import annotations"]
>>>>>>> 8cac3619
<|MERGE_RESOLUTION|>--- conflicted
+++ resolved
@@ -36,14 +36,6 @@
 ]
 
 [project.optional-dependencies]
-<<<<<<< HEAD
-# docs = [
-#     "mike ~=1.1",
-#     "mkdocs ~=1.4",
-#     "mkdocs-awesome-pages-plugin ~=2.8",
-#     "mkdocs-material ~=9.1",
-#     "mkdocstrings[python-legacy] ~=0.20.0",
-# ]
 testing = [
     "mongomock ~=4.1",
     "pytest ~=7.4",
@@ -58,10 +50,6 @@
     "pylint ~=3.0",
     "pylint-pydantic ~=0.3.0",
     "dlite-entities-service[testing,cli]",
-=======
-dev = [
-    "pre-commit ~=3.5",
->>>>>>> 8cac3619
 ]
 
 [project.scripts]
@@ -93,7 +81,6 @@
   "I",  # isort
   "ARG",  # flake8-unused-arguments
   "C4",  # flake8-comprehensions
-  "EM",  # flake8-errmsg
   "ICN",  # flake8-import-conventions
   "G",  # flake8-logging-format
   "PGH",  # pygrep-hooks
@@ -107,26 +94,22 @@
   "T20",  # flake8-print
   "YTT",  # flake8-2020
   "EXE",  # flake8-executable
-  "NPY",  # NumPy specific rules
-  "PD",  # pandas-vet
   "PYI",  # flake8-pyi
 ]
-<<<<<<< HEAD
-max-args = 15
-max-branches = 15
-load-plugins = ["pylint_pydantic"]
-
-[tool.pytest.ini_options]
-minversion = "7.3"
-addopts = "-rs --cov=dlite_entities_service --cov-report=term"
-filterwarnings = [
-    # Remove warning filter once tiangolo/typer#334 is resolved.
-    "ignore:.*'autocompletion' is renamed to 'shell_complete'.*:DeprecationWarning",
-    "ignore:.*pkg_resources is deprecated as an API.*:DeprecationWarning",
-]
-=======
 ignore = [
   "PLR",  # Design related pylint codes
 ]
 isort.required-imports = ["from __future__ import annotations"]
->>>>>>> 8cac3619
+
+[tool.pytest.ini_options]
+minversion = "7.4"
+addopts = "-rs --cov=dlite_entities_service --cov-report=term-missing:skip-covered --no-cov-on-fail"
+filterwarnings = [
+    "error",
+
+    # Remove warning filter once tiangolo/typer#334 is resolved.
+    "ignore:.*'autocompletion' is renamed to 'shell_complete'.*:DeprecationWarning",
+
+    # mongomock issue
+    "ignore:.*pkg_resources is deprecated as an API.*:DeprecationWarning",
+]