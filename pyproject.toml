--- conflicted
+++ resolved
@@ -48,11 +48,7 @@
 ]
 dev = [
     "pre-commit ~=3.6",
-<<<<<<< HEAD
-    "dlite-entities-service[cli,testing]",
-=======
-    "entities-service[testing,cli]",
->>>>>>> 5f6aabb4
+    "entities-service[cli,testing]",
 ]
 
 [project.scripts]
