--- conflicted
+++ resolved
@@ -143,11 +143,8 @@
         if: github.repository_owner == 'SINTEF'
         uses: codecov/codecov-action@v3
         with:
-<<<<<<< HEAD
+          token: ${{ secrets.CODECOV_TOKEN }}
           files: coverage.xml
-=======
-          token: ${{ secrets.CODECOV_TOKEN }}
->>>>>>> f713bccc
           fail_ci_if_error: true
           env_vars: OS,PYTHON
           flags: docker
