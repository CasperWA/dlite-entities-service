--- conflicted
+++ resolved
@@ -2,135 +2,20 @@
 
 from __future__ import annotations
 
-<<<<<<< HEAD
-import difflib
-import re
-from typing import Annotated, Any
-from urllib.parse import quote
-
-from pydantic import (
-    AliasChoices,
-    BaseModel,
-    Field,
-    TypeAdapter,
-    ValidationError,
-    field_validator,
-    model_validator,
-)
-from pydantic.functional_validators import AfterValidator
-from pydantic.networks import AnyHttpUrl
-=======
 from typing import Annotated
 
 from pydantic import Field
->>>>>>> 607ebeb9
 
 from entities_service.models.soft import SOFTEntity, SOFTProperty
 
-<<<<<<< HEAD
-SEMVER_REGEX = (
-    r"(?P<major>0|[1-9]\d*)(?:\.(?P<minor>0|[1-9]\d*))?(?:\.(?P<patch>0|[1-9]\d*))?"
-    r"(?:-(?P<prerelease>(?:0|[1-9]\d*|\d*[a-zA-Z-][0-9a-zA-Z-]*)"
-    r"(?:\.(?:0|[1-9]\d*|\d*[a-zA-Z-][0-9a-zA-Z-]*))*))?"
-    r"(?:\+(?P<buildmetadata>[0-9a-zA-Z-]+(?:\.[0-9a-zA-Z-]+)*))?"
-)
-"""Semantic Versioning regular expression.
-
-Slightly changed version of the one found at https://semver.org.
-The changed bits pertain to `minor` and `patch`, which are now both optional.
-"""
-
-NO_GROUPS_SEMVER_REGEX = (
-    r"(?:0|[1-9]\d*)(?:\.(?:0|[1-9]\d*))?(?:\.(?:0|[1-9]\d*))?"
-    r"(?:-(?:(?:0|[1-9]\d*|\d*[a-zA-Z-][0-9a-zA-Z-]*)"
-    r"(?:\.(?:0|[1-9]\d*|\d*[a-zA-Z-][0-9a-zA-Z-]*))*))?"
-    r"(?:\+(?:[0-9a-zA-Z-]+(?:\.[0-9a-zA-Z-]+)*))?"
-)
-"""Semantic Versioning regular expression.
-
-Slightly changed version of the one found at https://semver.org.
-The changed bits pertain to `minor` and `patch`, which are now both optional.
-
-This is the same as `SEMVER_REGEX`, but without the named groups.
-"""
-
-URI_REGEX = re.compile(
-    rf"^(?P<namespace>https?://.+)/(?P<version>{NO_GROUPS_SEMVER_REGEX})/(?P<name>[^/#?]+)$"
-)
-"""Regular expression to parse a SOFT entity URI."""
-
-
-def _disallowed_characters(value: str) -> str:
-    """Check that the value does not contain disallowed characters."""
-    special_url_characters = ["/", "?", "#", "@", ":"]
-    if any(char in value for char in special_url_characters):
-        raise ValueError(
-            f"The value must not contain any of {special_url_characters} characters."
-        )
-    if " " in value:
-        raise ValueError("The value must not contain any spaces.")
-    return value
-
-
-def _ensure_url_encodeable(value: str) -> str:
-    """Ensure that the value is URL encodeable."""
-    try:
-        quote(value)
-    except Exception as error:  # noqa: BLE001
-        raise ValueError(f"The value is not URL encodeable: {error}") from error
-    return value
-
-
-EntityVersionType = Annotated[
-    str,
-    Field(description="The version of the entity.", pattern=rf"^{SEMVER_REGEX}$"),
-]
-EntityNameType = Annotated[
-    str,
-    Field(description="The name of the entity."),
-    AfterValidator(_disallowed_characters),
-    AfterValidator(_ensure_url_encodeable),
-]
-
-
-class SOFT7Property(BaseModel):
-=======
 
 class SOFT7Property(SOFTProperty):
->>>>>>> 607ebeb9
     """The defining metadata for a SOFT7 Entity's property."""
 
 
 class SOFT7Entity(SOFTEntity):
     """A SOFT7 Entity."""
 
-<<<<<<< HEAD
-    name: EntityNameType | None = None
-    version: EntityVersionType | None = None
-    namespace: Annotated[
-        AnyHttpUrl | None, Field(description="The namespace of the entity.")
-    ] = None
-    uri: Annotated[
-        AnyHttpUrl | None,
-        Field(
-            description=(
-                "The universal identifier for the entity. This MUST start with the "
-                "base URL."
-            ),
-        ),
-    ] = None
-    meta: Annotated[
-        AnyHttpUrl,
-        Field(
-            description=(
-                "URI for the metadata entity. For all entities at onto-ns.com, the "
-                "EntitySchema v0.3 is used."
-            ),
-        ),
-    ] = AnyHttpUrl("http://onto-ns.com/meta/0.3/EntitySchema")
-    description: Annotated[str, Field(description="Description of the entity.")] = ""
-=======
->>>>>>> 607ebeb9
     dimensions: Annotated[
         dict[str, str],
         Field(description="A dict of dimensions with an accompanying description."),
@@ -143,102 +28,4 @@
                 "of metadata defining the property."
             ),
         ),
-<<<<<<< HEAD
-    ]
-
-    @field_validator("uri", "namespace", mode="after")
-    @classmethod
-    def _validate_base_url(cls, value: AnyHttpUrl) -> AnyHttpUrl:
-        """Validate `uri` and `namespace` starts with the current base URL for the
-        service."""
-        if not str(value).startswith(str(CONFIG.base_url)):
-            error_message = (
-                f"This service only works with entities at {CONFIG.base_url}.\n"
-            )
-            raise ValueError(error_message)
-        return value
-
-    @field_validator("uri", mode="after")
-    @classmethod
-    def _validate_uri(cls, value: AnyHttpUrl) -> AnyHttpUrl:
-        """Validate all parts of the `uri`."""
-        try:
-            uri_deconstructed = URI_REGEX.match(str(value))
-        except Exception as error:  # noqa: BLE001
-            error_message = f"The URI is invalid: {error}\n"
-            raise ValueError(error_message) from error
-
-        if uri_deconstructed is None:
-            error_message = (
-                "The URI does not match the expected pattern. The URI must be of the "
-                "form `{namespace}/{version}/{name}`.\n"
-            )
-            raise ValueError(error_message)
-
-        try:
-            TypeAdapter(EntityNameType).validate_python(uri_deconstructed.group("name"))
-        except (ValueError, ValidationError) as error:
-            error_message = f"The name part of the URI is invalid: {error}\n-"
-            raise ValueError(error_message) from error
-
-        return value
-
-    @field_validator("meta", mode="after")
-    @classmethod
-    def _only_support_onto_ns(cls, value: AnyHttpUrl) -> AnyHttpUrl:
-        """Validate `meta` only refers to onto-ns.com EntitySchema v0.3."""
-        if str(value) != "http://onto-ns.com/meta/0.3/EntitySchema":
-            error_message = (
-                "This service only works with entities using EntitySchema "
-                "v0.3 at onto-ns.com as the metadata entity.\n"
-            )
-            raise ValueError(error_message)
-        return value
-
-    @model_validator(mode="before")
-    @classmethod
-    def _check_cross_dependent_fields(cls, data: Any) -> Any:
-        """Check that `name`, `version`, and `namespace` are all set or all unset."""
-        if (
-            isinstance(data, dict)
-            and any(data.get(_) is None for _ in ("name", "version", "namespace"))
-            and not all(data.get(_) is None for _ in ("name", "version", "namespace"))
-        ):
-            error_message = (
-                "Either all of `name`, `version`, and `namespace` must be set "
-                "or all must be unset.\n"
-            )
-            raise ValueError(error_message)
-
-        if (
-            isinstance(data, dict)
-            and any(data.get(_) is None for _ in ("name", "version", "namespace"))
-            and data.get("uri") is None
-        ):
-            error_message = (
-                "Either `name`, `version`, and `namespace` or `uri` must be set.\n"
-            )
-            raise ValueError(error_message)
-
-        if (
-            isinstance(data, dict)
-            and all(data.get(_) is not None for _ in ("name", "version", "namespace"))
-            and data.get("uri") is not None
-            and data["uri"] != f"{data['namespace']}/{data['version']}/{data['name']}"
-        ):
-            # Ensure that `uri` is consistent with `name`, `version`, and `namespace`.
-            diff = "\n  ".join(
-                difflib.ndiff(
-                    [data["uri"]],
-                    [f"{data['namespace']}/{data['version']}/{data['name']}"],
-                )
-            )
-            error_message = (
-                "The `uri` is not consistent with `name`, `version`, and "
-                f"`namespace`:\n\n  {diff}\n\n"
-            )
-            raise ValueError(error_message)
-        return data
-=======
-    ]
->>>>>>> 607ebeb9
+    ]