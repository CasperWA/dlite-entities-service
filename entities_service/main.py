--- conflicted
+++ resolved
@@ -59,7 +59,6 @@
     APP.include_router(router)
 
 
-<<<<<<< HEAD
 async def _get_entity(version: str, name: str, db: str | None = None) -> dict[str, Any]:
     """Utility function for the endpoints to retrieve an entity."""
     uri = f"{str(CONFIG.base_url).rstrip('/')}"
@@ -77,8 +76,6 @@
     return entity
 
 
-=======
->>>>>>> adc8e276
 @APP.get(
     "/{version}/{name}",
     response_model=Entity,
@@ -86,8 +83,7 @@
     response_model_exclude_unset=True,
     tags=["Entities"],
 )
-<<<<<<< HEAD
-async def get_basic_entity(
+async def get_core_namespace_entity(
     version: Annotated[EntityVersionType, Path(title="Entity version")],
     name: Annotated[EntityNameType, Path(title="Entity name")],
 ) -> dict[str, Any]:
@@ -108,7 +104,7 @@
     response_model_exclude_unset=True,
     tags=["Entities"],
 )
-async def get_namespaced_entity(
+async def get_specific_namespace_entity(
     specific_namespace: Annotated[
         str,
         Path(
@@ -116,9 +112,6 @@
             description="The specific namespace part of the URI.",
         ),
     ],
-=======
-async def get_entity(
->>>>>>> adc8e276
     version: Annotated[EntityVersionType, Path(title="Entity version")],
     name: Annotated[EntityNameType, Path(title="Entity name")],
 ) -> dict[str, Any]:
